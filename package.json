{
  "name": "kasa-monitor",
  "version": "1.2.3",
  "description": "Web application for monitoring Kasa smart devices with power consumption tracking and cost analysis",
  "private": true,
  "scripts": {
    "dev": "next dev",
    "build": "next build",
    "start": "next start",
    "lint": "next lint",
    "backend": "python backend/server.py",
    "sync-version": "node scripts/sync-version.js",
    "check-doc-versions": "node scripts/check-doc-versions.js",
    "update-doc-versions": "node scripts/update-doc-versions.js",
    "update-doc-dates": "node scripts/update-doc-versions.js --auto --update-dates",
    "doc-version-report": "node scripts/check-doc-versions.js --report",
    "release": "semantic-release",
    "release:dry": "semantic-release --dry-run"
  },
  "dependencies": {
    "@influxdata/influxdb-client": "^1.35.0",
    "@radix-ui/react-dropdown-menu": "^2.1.16",
    "@radix-ui/react-label": "^2.1.7",
    "@radix-ui/react-select": "^2.2.6",
    "@radix-ui/react-switch": "^1.2.6",
    "@radix-ui/react-tabs": "^1.1.13",
    "@tanstack/react-query": "^5.85.5",
    "@tanstack/react-table": "^8.21.3",
    "axios": "^1.12.2",
    "class-variance-authority": "^0.7.1",
    "clsx": "^2.1.1",
<<<<<<< HEAD
    "date-fns": "^3.3.1",
    "lucide-react": "^0.540.0",
=======
    "date-fns": "^4.1.0",
    "lucide-react": "^0.543.0",
>>>>>>> 152819fb
    "next": "^14.2.32",
    "react": "^18.3.1",
    "react-dom": "^18.3.1",
    "recharts": "^3.2.1",
    "socket.io-client": "^4.7.2",
    "tailwind-merge": "^3.3.1",
    "tailwindcss-animate": "^1.0.7"
  },
  "devDependencies": {
    "@semantic-release/changelog": "^6.0.3",
    "@semantic-release/commit-analyzer": "^13.0.1",
    "@semantic-release/exec": "^7.1.0",
    "@semantic-release/git": "^10.0.1",
    "@semantic-release/github": "^11.0.5",
    "@semantic-release/npm": "^12.0.2",
    "@semantic-release/release-notes-generator": "^14.0.3",
    "@tailwindcss/postcss": "^4.1.12",
    "@types/node": "^24.3.1",
    "@types/react": "^18.3.3",
    "@types/react-dom": "^18.3.0",
    "autoprefixer": "^10.4.19",
    "conventional-changelog-conventionalcommits": "^9.1.0",
    "eslint": "^9.35.0",
    "eslint-config-next": "^15.5.3",
    "postcss": "^8.4.38",
    "semantic-release": "^24.2.9",
    "tailwindcss": "^4.1.12",
    "typescript": "^5.4.5"
  }
}<|MERGE_RESOLUTION|>--- conflicted
+++ resolved
@@ -29,13 +29,8 @@
     "axios": "^1.12.2",
     "class-variance-authority": "^0.7.1",
     "clsx": "^2.1.1",
-<<<<<<< HEAD
-    "date-fns": "^3.3.1",
-    "lucide-react": "^0.540.0",
-=======
     "date-fns": "^4.1.0",
     "lucide-react": "^0.543.0",
->>>>>>> 152819fb
     "next": "^14.2.32",
     "react": "^18.3.1",
     "react-dom": "^18.3.1",
